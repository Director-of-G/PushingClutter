# This file is subject to the terms and conditions defined in
# file 'LICENSE', which is part of this source code package.
from operator import itemgetter

from src.rrt.heuristics import cost_to_go
from src.rrt.heuristics import segment_cost, path_cost
from src.rrt.rrt import RRT


class RRTStar(RRT):
    def __init__(self, X, Q, x_init, x_goal, max_samples, r, prc=0.01, rewire_count=None):
        """
        RRT* Search
        :param X: Search Space
        :param Q: list of lengths of edges added to tree
        :param x_init: tuple, initial location
        :param x_goal: tuple, goal location
        :param max_samples: max number of samples to take
        :param r: resolution of points to sample along edge when checking for collisions
        :param prc: probability of checking whether there is a solution
        :param rewire_count: number of nearby vertices to rewire
        """
        super().__init__(X, Q, x_init, x_goal, max_samples, r, prc)
        self.rewire_count = rewire_count if rewire_count is not None else 0
        self.c_best = float('inf')  # length of best solution thus far

    def get_nearby_vertices_better(self, tree, x_init, x_new):
        """
        Get nearby vertices to new vertex and their associated path costs from the root of tree
        as if new vertex is connected to each one separately.

        Effectively makes rewire() redundant. However, it produces much better paths in shorter time.
        :param tree: tree in which to search
        :param x_init: starting vertex used to calculate path cost
        :param x_new: vertex around which to find nearby vertices
        :return: list of nearby vertices and their costs, sorted in ascending order by cost
        """
        X_near = self.nearby(tree, x_new, self.current_rewire_count(tree))
        L_near = [(path_cost(self.trees[tree].E, x_init, x_near) + segment_cost(x_near, x_new), x_near) for
                  x_near in X_near]
        # noinspection PyTypeChecker
<<<<<<< HEAD
        L_near.sort(key=itemgetter(1))
=======
        L_near.sort(key=itemgetter(0))

    def get_nearby_vertices_classical(self, tree, x_new):
        """
        Get nearby vertices to new vertex and their associated costs, number defined by rewire count
        Classical cost calculation for nearby vertices. It only uses the segment cost between near and new vertex.
        :param tree: tree in which to search
        :param x_new: vertex around which to find nearby vertices
        :return: list of nearby vertices and their costs, sorted in ascending order by cost
        """
        X_near = self.nearby(tree, x_new, self.current_rewire_count(tree))
        L_near = [(segment_cost(x_near, x_new), x_near) for x_near in X_near]
        L_near.sort(key=itemgetter(0))

>>>>>>> 1f98a11a
        return L_near

    def rewire(self, tree, x_new, L_near):
        """
        Rewire tree to shorten edges if possible
        Only rewires vertices according to rewire count
        :param tree: int, tree to rewire
        :param x_new: tuple, newly added vertex
        :param L_near: list of nearby vertices used to rewire
        :return:
        """
        for c_near, x_near in L_near:
            curr_cost = path_cost(self.trees[tree].E, self.x_init, x_near)
            tent_cost = path_cost(self.trees[tree].E, self.x_init, x_new) + c_near
            if tent_cost < curr_cost and self.X.collision_free(x_near, x_new, self.r):
                self.trees[tree].E[x_near] = x_new

    def connect_shortest_valid(self, tree, x_new, L_near):
        """
        Connect to nearest vertex that has an unobstructed path
        :param tree: int, tree being added to
        :param x_new: tuple, vertex being added
        :param L_near: list of nearby vertices
        """
        # check nearby vertices for total cost and connect shortest valid edge
        for c_near, x_near in L_near:
            if c_near + cost_to_go(x_near, self.x_goal) < self.c_best and self.connect_to_point(tree, x_near, x_new):
                break

    def current_rewire_count(self, tree):
        """
        Return rewire count
        :param tree: tree being rewired
        :return: rewire count
        """
        # if no rewire count specified, set rewire count to be all vertices
        if self.rewire_count is None:
            return self.trees[tree].V_count

        # max valid rewire count
        return min(self.trees[tree].V_count, self.rewire_count)

    def rrt_star(self):
        """
        Based on algorithm found in: Incremental Sampling-based Algorithms for Optimal Motion Planning
        http://roboticsproceedings.org/rss06/p34.pdf
        :return: set of Vertices; Edges in form: vertex: [neighbor_1, neighbor_2, ...]
        """

        self.add_vertex(0, self.x_init)
        self.add_edge(0, self.x_init, None)

        while True:
            for q in self.Q:  # iterate over different edge lengths
                for i in range(q[1]):  # iterate over number of edges of given length to add
                    x_new, x_nearest = self.new_and_near(0, q)
                    if x_new is None:
                        continue

                    # get nearby vertices and cost-to-come
                    L_near = self.get_nearby_vertices_classical(0, x_new)

                    # check nearby vertices for total cost and connect shortest valid edge
                    self.connect_shortest_valid(0, x_new, L_near)

                    if x_new in self.trees[0].E:
                        # rewire tree
                        self.rewire(0, x_new, L_near)

                    solution = self.check_solution()
                    if solution[0]:
                        return solution[1]<|MERGE_RESOLUTION|>--- conflicted
+++ resolved
@@ -39,9 +39,6 @@
         L_near = [(path_cost(self.trees[tree].E, x_init, x_near) + segment_cost(x_near, x_new), x_near) for
                   x_near in X_near]
         # noinspection PyTypeChecker
-<<<<<<< HEAD
-        L_near.sort(key=itemgetter(1))
-=======
         L_near.sort(key=itemgetter(0))
 
     def get_nearby_vertices_classical(self, tree, x_new):
@@ -56,7 +53,6 @@
         L_near = [(segment_cost(x_near, x_new), x_near) for x_near in X_near]
         L_near.sort(key=itemgetter(0))
 
->>>>>>> 1f98a11a
         return L_near
 
     def rewire(self, tree, x_new, L_near):
