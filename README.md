--- conflicted
+++ resolved
@@ -24,11 +24,7 @@
 Points represented by tuples of form: `(x, y, ...)`
 
 ### Obstacles
-<<<<<<< HEAD
-Obstacles are currently axis-aligned hypercubes. They are defined as tuples of form (x_lower, y_lower, ..., x_upper, y_upper, ...). Expanding RRT/RRT* to use non-hypercube obstacles is simply a matter of changing `check_collision` and `obstacle_free` in `ConfigurationSpace`.
-=======
 Axis-aligned (hyper)rectangles represented by a tuples of form (x_lower, y_lower, ..., x_upper, y_upper, ...)
->>>>>>> 75eb300b
 
 ## Contributing
 
